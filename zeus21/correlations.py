"""

Code to compute correlation functions from power spectra and functions of them. Holds two classes: Correlations (with matter correlation functions smoothed over different R), and Power_Spectra (which will compute and hold the 21-cm power spectrum and power for derived quantities like xa, Tk, etc.)

Author: Julian B. Muñoz
UT Austin and Harvard CfA - January 2023

Edited by Hector Afonso G. Cruz
JHU - July 2024

"""

import numpy as np
from scipy.interpolate import UnivariateSpline
from scipy.interpolate import interp1d
import mcfit
from scipy.special import gammaincc #actually very fast, no need to approximate
import numexpr as ne

from . import constants
from . import cosmology



class Correlations:
    "Class that calculates and keeps the correlation functions."

    def __init__(self, Cosmo_Parameters, ClassCosmo):


        #we choose the k to match exactly the log FFT of input Rtabsmoo.

        self._klistCF, _dummy_ = mcfit.xi2P(Cosmo_Parameters._Rtabsmoo, l=0, lowring=True)(0*Cosmo_Parameters._Rtabsmoo, extrap=False)
        self.NkCF = len(self._klistCF)

        self._PklinCF = np.zeros(self.NkCF) # P(k) in 1/Mpc^3
        for ik, kk in enumerate(self._klistCF):
            self._PklinCF[ik] = ClassCosmo.pk(kk, 0.0) # function .pk(k,z)



        self._xif = mcfit.P2xi(self._klistCF, l=0, lowring=True)

        self.WINDOWTYPE = 'TOPHAT'
        #options are 'TOPHAT', 'TOPHAT1D' and 'GAUSS' (for now). TOPHAT is calibrated for EPS, but GAUSS has less ringing

        self.xi_RR_CF = self.get_xi_R1R2_z0(Cosmo_Parameters)
        ClassCosmo.pars['xi_RR_CF'] = np.copy(self.xi_RR_CF) #store correlation function for gamma_III correction in SFRD

        ###HAC: Interpolated object for eta power spectrum
        if Cosmo_Parameters.USE_RELATIVE_VELOCITIES == True:
            P_eta_interp = interp1d(ClassCosmo.pars['k_eta'], ClassCosmo.pars['P_eta'], bounds_error = False, fill_value = 0)
            self._PkEtaCF = P_eta_interp(self._klistCF)
            self.xiEta_RR_CF = self.get_xiEta_R1R2(Cosmo_Parameters)
        else:
            self._PkEtaCF = np.zeros_like(self._PklinCF)
            self.xiEta_RR_CF = np.zeros_like(self.xi_RR_CF)
    def _WinTH(self,k,R):
        x = k * R
        return 3.0/x**2 * (np.sin(x)/x - np.cos(x))

    def _WinTH1D(self,k,R):
        x = k * R
        return  np.sin(x)/x

    def _WinG(self,k,R):
        x = k * R * constants.RGauss_factor
        return np.exp(-x**2/2.0)

    def Window(self, k, R):
        if self.WINDOWTYPE == 'TOPHAT':
            return self._WinTH(k, R)
        elif self.WINDOWTYPE == 'GAUSS':
            return self._WinG(k, R)
        elif self.WINDOWTYPE == 'TOPHAT1D':
            return self._WinTH1D(k, R)
        else:
            print('ERROR in Window. Wrong type')


    def get_xi_z0_lin(self):
        "Get correlation function of density, linearly extrapolated to z=0"
        ##Warning: definitely check if beyond LCDM!
        #currenetly unused, just for refernce and plots

        rslinCF, xilinCF = self._xif(self._PklinCF, extrap=False)

        return rslinCF, xilinCF

    def get_xi_R1R2_z0 (self, Cosmo_Parameters):
        "same as get_xi_z0_lin but smoothed over two different radii with Window(k,R) \
        same separations rs as get_xi_z0_lin so it does not output them."
        
        ###HAC: Broadcasted to improve efficiency
        ###HAC: dim 0 is R1, dim 1 is R2, dim 2 is r, where R1 and R2 are smoothing radii and r is the argument of xi(r)
        lengthRarray = Cosmo_Parameters.NRs
        windowR1 = self.Window(self._klistCF.reshape(lengthRarray, 1, 1), Cosmo_Parameters._Rtabsmoo.reshape(1, 1, lengthRarray))
        windowR2 = self.Window(self._klistCF.reshape(1, lengthRarray,1), Cosmo_Parameters._Rtabsmoo.reshape(1, 1, lengthRarray))
        
        _PkRR = np.array([[self._PklinCF]]) * windowR1 * windowR2
        
        self.rlist_CF, xi_RR_CF = self._xif(_PkRR, extrap = False)

        return xi_RR_CF
        
    ###HAC: The next two are the same, but for
    def get_xiEta(self, Cosmo_Parameters, ClassCosmo):
        "Get correlation function of v^2 at z_drag (~1060 for LCDM parameters)"
        ##Warning: definitel check if beyond LCDM!
        #currently unused, just for reference and plots
        
        rsEtaCF, xiEtaCF = self._xif(self._PkEtaCF, extrap=False)
        
        return rsEtaCF, xiEtaCF
        
    def get_xiEta_R1R2(self, Cosmo_Parameters):
        "same as get_xiEta but smoothed over two different radii with Window"
        
        ###HAC: Broadcasted to improve efficiency
        ###HAC: dim 0 is R1, dim 1 is R2, dim 2 is r, where R1 and R2 are smoothing radii and r is the argument of xi(r)
        lengthRarray = len(Cosmo_Parameters._Rtabsmoo)
        
        windowR1 = self.Window(self._klistCF.reshape(lengthRarray, 1, 1), Cosmo_Parameters._Rtabsmoo.reshape(1, 1, lengthRarray))
        windowR2 = self.Window(self._klistCF.reshape(1, lengthRarray,1), Cosmo_Parameters._Rtabsmoo.reshape(1, 1, lengthRarray))

        _PkEtaRR = np.array([[self._PkEtaCF]]) * windowR1 * windowR2

        self.rlist_CF, xiEta_RR_CF = self._xif(_PkEtaRR, extrap = False)

        return xiEta_RR_CF
        



class Power_Spectra:
    "Get power spetrum from correlation functions and coefficients"

    def __init__(self, Cosmo_Parameters, Astro_Parameters, ClassCosmo, Correlations, T21_coefficients, RSD_MODE=1):

#        print("STEP 0: Variable Setup")
        #set up some variables
        self._rs_input_mcfit = Correlations.rlist_CF #just to make notation simpler
        self.klist_PS = Correlations._klistCF
        self.RSD_MODE = RSD_MODE #redshift-space distortion mode. 0 = None (mu=0), 1 = Spherical avg (like 21-cmFAST), 2 = LoS only (mu=1). 2 is more observationally relevant, whereas 1 the standard assumption in sims. 0 is just for comparison with real-space #TODO: mode to save at different mu

        #first get the linear window functions -- note it already has growth factor in it, so it multiplies Pmatter(z=0)
        self.kwindow, self.windowalpha_II = self.get_xa_window(Cosmo_Parameters, Correlations, T21_coefficients, pop = 2)
        self._kwindowX, self.windowxray_II = self.get_Tx_window(Cosmo_Parameters, Correlations, T21_coefficients, pop = 2)
        
        if Astro_Parameters.USE_POPIII == True:
            self.kwindow, self.windowalpha_III = self.get_xa_window(Cosmo_Parameters, Correlations, T21_coefficients, pop = 3)
            self._kwindowX, self.windowxray_III = self.get_Tx_window(Cosmo_Parameters, Correlations, T21_coefficients, pop = 3)
        else:
            self.windowalpha_III = np.zeros_like(self.windowalpha_II)
            self.windowxray_III = np.zeros_like(self.windowxray_II)
            
        #calculate some growth etc, and the bubble biases for the xHI linear window function:
        self._lingrowthd = cosmology.growth(Cosmo_Parameters, T21_coefficients.zintegral)

        #We don't care about bubbles at the moment
        # if(constants.FLAG_DO_BUBBLES):
        #     self..calculate_barrier(Cosmo_Parameters, T21_coefficients)
        #     self..get_bubbles(Cosmo_Parameters, Correlations, T21_coefficients)
        #     self..windowxion = np.array([Correlations.Window(self..Rbub_star[iz]) for iz in range(T21_coefficients.Nzintegral)]) #Window returns a k-array. Smooths at the peak of the BMF

        #     self..windowxion = (self..windowxion.T*T21_coefficients.Qstar * self..bias_bub_avg * self.._lingrowthd * np.exp(-T21_coefficients.Qstar) ).T #normalize
        # else:
        #     self..windowxion = np.zeros_like(self..windowalpha)


        ##############################

#        print("STEP 1: Computing Nonlinear Power Spectra")
        #finally, get all the nonlinear correlation functions:
#        print("Computing Pop II-dependent power spectra")
        self.get_all_corrs_II(Cosmo_Parameters, Correlations, T21_coefficients)
        
        if Astro_Parameters.USE_POPIII == True:
#            print("Computing Pop IIxIII-dependent cross power spectra")
            self.get_all_corrs_IIxIII(Cosmo_Parameters, Correlations, T21_coefficients)
            
#            print("Computing Pop III-dependent power spectra")
            self.get_all_corrs_III(Cosmo_Parameters, Correlations, T21_coefficients)
        else:
            #bypases Pop III correlation routine and sets all Pop III-dependent correlations to zero
            self._IIxIII_deltaxi_xa = np.zeros_like(self._II_deltaxi_xa)
            self._IIxIII_deltaxi_Tx = np.zeros_like(self._II_deltaxi_xa)
            self._IIxIII_deltaxi_xaTx = np.zeros_like(self._II_deltaxi_xa)

            self._III_deltaxi_xa = np.zeros_like(self._II_deltaxi_xa)
            self._III_deltaxi_dxa = np.zeros_like(self._II_deltaxi_xa)

            self._III_deltaxi_Tx = np.zeros_like(self._II_deltaxi_xa)
            self._III_deltaxi_xaTx = np.zeros_like(self._II_deltaxi_xa)
            self._III_deltaxi_dTx = np.zeros_like(self._II_deltaxi_xa)
            
            
        self._k3over2pi2 = (self.klist_PS**3)/(2.0 * np.pi**2)

        #and now define power spectra:
        #for xalpha, first linear
        self._Pk_xa_lin_II = self.windowalpha_II**2 * Correlations._PklinCF
        self._Pk_xa_lin_III = self.windowalpha_III**2 * Correlations._PklinCF ###TO DO (linearized VCB flucts):+ self.windowalphaVel_III**2 * Correlations._PkEtaCF
        self._Pk_xa_lin_IIxIII = 2* self.windowalpha_II * self.windowalpha_III * Correlations._PklinCF #Pop IIxIII cross term doesn't have a velocity component

        self.Deltasq_xa_lin_II = self._Pk_xa_lin_II * self._k3over2pi2 #note that it still has units of xa_avg
        self.Deltasq_xa_lin_III = self._Pk_xa_lin_III * self._k3over2pi2 #note that it still has units of xa_avg
        self.Deltasq_xa_lin_IIxIII = self._Pk_xa_lin_IIxIII * self._k3over2pi2 #note that it still has units of xa_avg

        #nonlinear corrections too:
        self._d_Pk_xa_nl_II = self.get_list_PS(self._II_deltaxi_xa, T21_coefficients.zintegral)
        self._d_Pk_xa_nl_III = self.get_list_PS(self._III_deltaxi_xa, T21_coefficients.zintegral) #velocity correlations already embedded in nonlinear computation
        self._d_Pk_xa_nl_IIxIII = self.get_list_PS(self._IIxIII_deltaxi_xa, T21_coefficients.zintegral)

        self.Deltasq_xa_II = self.Deltasq_xa_lin_II + self._d_Pk_xa_nl_II * self._k3over2pi2 #note that it still has units of xa_avg
        self.Deltasq_xa_III = self.Deltasq_xa_lin_III + self._d_Pk_xa_nl_III * self._k3over2pi2 #note that it still has units of xa_avg
        self.Deltasq_xa_IIxIII = self.Deltasq_xa_lin_IIxIII + self._d_Pk_xa_nl_IIxIII * self._k3over2pi2 #note that it still has units of xa_avg


        ##############################


        #and same for xray
        self._Pk_Tx_lin_II = self.windowxray_II**2 * Correlations._PklinCF
        self._Pk_Tx_lin_III = self.windowxray_III**2 * Correlations._PklinCF ###TO DO (linearized VCB flucts):+ self.windowxrayVel_III**2 * Correlations._PkEtaCF
        self._Pk_Tx_lin_IIxIII = 2* self.windowxray_II * self.windowxray_III * Correlations._PklinCF #Pop IIxIII cross term doesn't have a velocity component

        self.Deltasq_Tx_lin_II = self._Pk_Tx_lin_II * self._k3over2pi2
        self.Deltasq_Tx_lin_III = self._Pk_Tx_lin_III * self._k3over2pi2
        self.Deltasq_Tx_lin_IIxIII = self._Pk_Tx_lin_IIxIII * self._k3over2pi2

        self._d_Pk_Tx_nl_II = self.get_list_PS(self._II_deltaxi_Tx, T21_coefficients.zintegral)
        self._d_Pk_Tx_nl_III = self.get_list_PS(self._III_deltaxi_Tx, T21_coefficients.zintegral)
        self._d_Pk_Tx_nl_IIxIII = self.get_list_PS(self._IIxIII_deltaxi_Tx, T21_coefficients.zintegral)

        self.Deltasq_Tx_II = self.Deltasq_Tx_lin_II + self._d_Pk_Tx_nl_II * self._k3over2pi2
        self.Deltasq_Tx_III = self.Deltasq_Tx_lin_III + self._d_Pk_Tx_nl_III * self._k3over2pi2
        self.Deltasq_Tx_IIxIII = self.Deltasq_Tx_lin_IIxIII + self._d_Pk_Tx_nl_IIxIII * self._k3over2pi2


        ##############################


        #and their cross correlation
        self._Pk_xaTx_lin_II = self.windowalpha_II * self.windowxray_II * Correlations._PklinCF
        self._Pk_xaTx_lin_III = self.windowalpha_III * self.windowxray_III * Correlations._PklinCF ###TO DO (linearized VCB flucts):+ self.windowalphaVel_III * self.windowxrayVel_III * Correlations._PkEtaCF
        self._Pk_xaTx_lin_IIxIII = (self.windowalpha_II * self.windowxray_III + self.windowalpha_III * self.windowxray_II) * Correlations._PklinCF

        self.Deltasq_xaTx_lin_II = self._Pk_xaTx_lin_II * self._k3over2pi2
        self.Deltasq_xaTx_lin_III = self._Pk_xaTx_lin_III * self._k3over2pi2
        self.Deltasq_xaTx_lin_IIxIII = self._Pk_xaTx_lin_IIxIII * self._k3over2pi2

        self._d_Pk_xaTx_nl_II = self.get_list_PS(self._II_deltaxi_xaTx, T21_coefficients.zintegral)
        self._d_Pk_xaTx_nl_III = self.get_list_PS(self._III_deltaxi_xaTx, T21_coefficients.zintegral)
        self._d_Pk_xaTx_nl_IIxIII = self.get_list_PS(self._IIxIII_deltaxi_xaTx, T21_coefficients.zintegral)

        self.Deltasq_xaTx_II = self.Deltasq_xaTx_lin_II + self._d_Pk_xaTx_nl_II * self._k3over2pi2 #note that it still has units of xa_avg
        self.Deltasq_xaTx_III = self.Deltasq_xaTx_lin_III + self._d_Pk_xaTx_nl_III * self._k3over2pi2 #note that it still has units of xa_avg
        self.Deltasq_xaTx_IIxIII = self.Deltasq_xaTx_lin_IIxIII + self._d_Pk_xaTx_nl_IIxIII * self._k3over2pi2 #note that it still has units of xa_avg


        ##############################
        
        
        #and the same for deltaNL and its cross terms:
        self._Pk_d_lin = np.outer(self._lingrowthd**2, Correlations._PklinCF) #No Pop II or III contribution
        self.Deltasq_d_lin = self._Pk_d_lin * self._k3over2pi2 #note that it still has units of xa_avg

        self._Pk_dxa_lin_II = (self.windowalpha_II.T * self._lingrowthd).T * Correlations._PklinCF
        self._Pk_dxa_lin_III = (self.windowalpha_III.T * self._lingrowthd).T * Correlations._PklinCF #No velocity component

        self._Pk_dTx_lin_II = (self.windowxray_II.T * self._lingrowthd).T * Correlations._PklinCF
        self._Pk_dTx_lin_III = (self.windowxray_III.T * self._lingrowthd).T * Correlations._PklinCF #No velocity component

        self.Deltasq_dxa_lin_II = self._Pk_dxa_lin_II * self._k3over2pi2
        self.Deltasq_dxa_lin_III = self._Pk_dxa_lin_III * self._k3over2pi2 #No velocity component

        self.Deltasq_dTx_lin_II = self._Pk_dTx_lin_II * self._k3over2pi2
        self.Deltasq_dTx_lin_III = self._Pk_dTx_lin_III * self._k3over2pi2 #No velocity component

        self._Pk_d =  self._Pk_d_lin

        self._Pk_dxa_II =  self._Pk_dxa_lin_II
        self._Pk_dxa_III =  self._Pk_dxa_lin_III

        self._Pk_dTx_II =  self._Pk_dTx_lin_II
        self._Pk_dTx_III =  self._Pk_dTx_lin_III

        if(constants.FLAG_DO_DENS_NL): #note that the nonlinear terms (cross and auto) below here have the growth already accounted for

            self._d_Pk_d_nl = self.get_list_PS(self._II_deltaxi_d, T21_coefficients.zintegral)
            self._Pk_d += self._d_Pk_d_nl

            self._d_Pk_dxa_nl_II = self.get_list_PS(self._II_deltaxi_dxa, T21_coefficients.zintegral)
            self._d_Pk_dxa_nl_III = self.get_list_PS(self._III_deltaxi_dxa, T21_coefficients.zintegral)
            self._Pk_dxa_II += self._d_Pk_dxa_nl_II
            self._Pk_dxa_III += self._d_Pk_dxa_nl_III

            self._d_Pk_dTx_nl_II = self.get_list_PS(self._II_deltaxi_dTx, T21_coefficients.zintegral)
            self._d_Pk_dTx_nl_III = self.get_list_PS(self._III_deltaxi_dTx, T21_coefficients.zintegral)

            self._Pk_dTx_II += self._d_Pk_dTx_nl_II
            self._Pk_dTx_III += self._d_Pk_dTx_nl_III

        self.Deltasq_d = self._Pk_d * self._k3over2pi2

        self.Deltasq_dxa_II = self._Pk_dxa_II * self._k3over2pi2
        self.Deltasq_dxa_III = self._Pk_dxa_III * self._k3over2pi2

        self.Deltasq_dTx_II = self._Pk_dTx_II * self._k3over2pi2
        self.Deltasq_dTx_III = self._Pk_dTx_III * self._k3over2pi2


        ##############################


        #and xHI too. Linear part does not have bubbles, only delta part
        if(constants.FLAG_DO_BUBBLES):
            #auto
            self._Pk_xion_lin = self.windowxion**2 * Correlations._PklinCF
            self.Deltasq_xion_lin = self._Pk_xion_lin * self._k3over2pi2

            self._d_Pk_xion_nl = self.get_list_PS(self._deltaxi_xi, T21_coefficients.zintegral)
            self.Deltasq_xion = self.Deltasq_xion_lin + self._d_Pk_xion_nl * self._k3over2pi2

            #cross with density
            self._Pk_dxion_lin = (self.windowxion.T * self._lingrowthd).T  * Correlations._PklinCF
            self.Deltasq_dxion_lin = self._Pk_dxion_lin * self._k3over2pi2

            self._d_Pk_dxion_nl = self.get_list_PS(self._deltaxi_dxi, T21_coefficients.zintegral)
            self.Deltasq_dxion = self.Deltasq_dxion_lin + self._d_Pk_dxion_nl * self._k3over2pi2

            #cross with xa
            self._Pk_xaxion_lin = self.windowxion * self.windowalpha  * Correlations._PklinCF
            self.Deltasq_xaxion_lin = self._Pk_xaxion_lin * self._k3over2pi2

            self._d_Pk_xaxion_nl = self.get_list_PS(self._deltaxi_xaxi, T21_coefficients.zintegral)
            self.Deltasq_xaxion = self.Deltasq_xaxion_lin + self._d_Pk_xaxion_nl * self._k3over2pi2

            #and cross with Tx
            self._Pk_Txxion_lin = self.windowxion * self.windowxray  * Correlations._PklinCF
            self.Deltasq_Txxion_lin = self._Pk_Txxion_lin * self._k3over2pi2

            self._d_Pk_Txxion_nl = self.get_list_PS(self._deltaxi_Txxi, T21_coefficients.zintegral)
            self.Deltasq_Txxion = self.Deltasq_Txxion_lin + self._d_Pk_Txxion_nl * self._k3over2pi2
        else:
            self.Deltasq_xion =  np.zeros_like(self.Deltasq_d)
            self.Deltasq_xion_lin = np.zeros_like(self.Deltasq_d)
            self.Deltasq_dxion =  np.zeros_like(self.Deltasq_d)
            self.Deltasq_dxion_lin = np.zeros_like(self.Deltasq_d)
            self.Deltasq_xaxion =  np.zeros_like(self.Deltasq_d)
            self.Deltasq_xaxion_lin = np.zeros_like(self.Deltasq_d)
            self.Deltasq_Txxion = np.zeros_like(self.Deltasq_d)
            self.Deltasq_Txxion_lin = np.zeros_like(self.Deltasq_d)
            #These have to be defined even if no EoR bubbles


        ##############################

#        print('STEP 2: Computing 21-cm Power Spectrum')
        #and get the PS of T21 too.
        self._betaT = T21_coefficients.T_CMB/T21_coefficients.Tk_avg /(T21_coefficients.invTcol_avg**-1 - T21_coefficients.T_CMB) #multiplies \delta T_x and \delta T_ad [both dimensionful, not \deltaT/T]
        self._betaxa = 1./(1. + T21_coefficients.xa_avg)/T21_coefficients.xa_avg #multiplies \delta x_a [again not \delta xa/xa]

        #calculate beta_adiabatic
        self._dlingrowthd_dz = cosmology.dgrowth_dz(Cosmo_Parameters, T21_coefficients.zintegral)

        _factor_adi_ = (1+T21_coefficients.zintegral)**2
        _integrand_adi = T21_coefficients.Tk_avg*self._dlingrowthd_dz/_factor_adi_ * T21_coefficients.dlogzint*T21_coefficients.zintegral

        if(Cosmo_Parameters.Flag_emulate_21cmfast==True):
            _hizintegral = 0.0 #they do not account for the adiabatic history prior to starting their evolution. It misses ~half of the adiabatic flucts.
        else:
            #the z>zmax part of the integral we do aside. Assume Tk=Tadiabatic from CLASS.
            _zlisthighz_ = np.linspace(T21_coefficients.zintegral[-1], 99., 100) #beyond z=100 need to explictly tell CLASS to save growth
            _dgrowthhighz_ = cosmology.dgrowth_dz(Cosmo_Parameters, _zlisthighz_)
            _hizintegral = np.trapz(cosmology.Tadiabatic(Cosmo_Parameters,_zlisthighz_)
            /(1+_zlisthighz_)**2 * _dgrowthhighz_, _zlisthighz_)

        self._betaTad_ = -2./3. * _factor_adi_/self._lingrowthd * (np.cumsum(_integrand_adi[::-1])[::-1] + _hizintegral) #units of Tk_avg. Internal sum goes from high to low z (backwards), minus sign accounts for it properly so it's positive.
        self._betaTad_ *= self._betaT #now it's dimensionless, since it multiplies \delta_m(k,z)



        self._betad = (1.0 + self._betaTad_)# this includes both the usual (1+d) and the adiabatic Tk contribution. Now we add RSD
        if(self.RSD_MODE==0): #no RSD (real space)
            pass #nothing to change
        elif(self.RSD_MODE==1): #spherically avg'd RSD
            self._betad += constants.MU_AVG ** 2
        elif(self.RSD_MODE==2): #LoS RSD (mu=1)
            self._betad += constants.MU_LoS ** 2
        else:
            print('Error, have to choose an RSD mode! RSD_MODE')

        if(constants.FLAG_DO_BUBBLES):
            self._betaxion = - 1.0/T21_coefficients.xHI_avg * np.heaviside(constants.ZMAX_Bubbles - T21_coefficients.zintegral, 0.5) # xion = 1 - xHI, only for z<ZMAX_Bubbles. 1/xHI_avg since P_xHI has units of xHI
        else:
            self._betaxion = np.zeros_like(T21_coefficients.xHI_avg) # do not do EoR bubbles at all


        ##############################


        #To first order: dT21/T0 = (1+cT * betaTad) * delta_m + betaT * deltaTX + betaxa * delta xa + betaxion * delta xion

        self._allbetas = np.array([self._betad, self._betaxa, self._betaT, self._betaxion])
        self._allbetamatrix = np.einsum('ij,kj->ikj', self._allbetas, self._allbetas)

        #Sum Pop II and Pop III contributions
        self.Deltasq_d = self.Deltasq_d
        self.Deltasq_dxa = self.Deltasq_dxa_II + self.Deltasq_dxa_III
        self.Deltasq_dTx = self.Deltasq_dTx_II + self.Deltasq_dTx_III

        self.Deltasq_xa = self.Deltasq_xa_II + self.Deltasq_xa_III + self.Deltasq_xa_IIxIII
        self.Deltasq_xaTx = self.Deltasq_xaTx_II + self.Deltasq_xaTx_III + self.Deltasq_xaTx_IIxIII
        self.Deltasq_Tx = self.Deltasq_Tx_II + self.Deltasq_Tx_III + self.Deltasq_Tx_IIxIII


        self._allcorrs = np.array( [[self.Deltasq_d, self.Deltasq_dxa, self.Deltasq_dTx, self.Deltasq_dxion], \
                                    [self.Deltasq_dxa, self.Deltasq_xa, self.Deltasq_xaTx, self.Deltasq_xaxion], \
                                    [self.Deltasq_dTx, self.Deltasq_xaTx, self.Deltasq_Tx, self.Deltasq_Txxion], \
                                    [self.Deltasq_dxion, self.Deltasq_xaxion, self.Deltasq_Txxion, self.Deltasq_xion]]\
                                        )

        self.Deltasq_T21 = np.einsum('ijk...,ijkl...->kl...', self._allbetamatrix, self._allcorrs)
        self.Deltasq_T21 = (self.Deltasq_T21.T*T21_coefficients.T21avg**2).T
        
        self.Deltasq_dT21 = (np.einsum('ik...,ikl...->kl...',self._allbetas,self._allcorrs[0]).T*T21_coefficients.T21avg).T


        #Sum Linear Pop II and Pop III contributions
        self.Deltasq_d_lin = self.Deltasq_d_lin
        self.Deltasq_dxa_lin = self.Deltasq_dxa_lin_II + self.Deltasq_dxa_lin_III
        self.Deltasq_dTx_lin = self.Deltasq_dTx_lin_II + self.Deltasq_dTx_lin_III

        self.Deltasq_xa_lin = self.Deltasq_xa_lin_II + self.Deltasq_xa_lin_III + self.Deltasq_xa_lin_IIxIII
        self.Deltasq_xaTx_lin = self.Deltasq_xaTx_lin_II + self.Deltasq_xaTx_lin_III + self.Deltasq_xaTx_lin_IIxIII
        self.Deltasq_Tx_lin = self.Deltasq_Tx_lin_II + self.Deltasq_Tx_lin_III + self.Deltasq_Tx_lin_IIxIII


        self._allcorrs_lin = np.array( [[self.Deltasq_d_lin, self.Deltasq_dxa_lin, self.Deltasq_dTx_lin, self.Deltasq_dxion_lin], \
                                    [self.Deltasq_dxa_lin, self.Deltasq_xa_lin, self.Deltasq_xaTx_lin, self.Deltasq_xaxion_lin], \
                                    [self.Deltasq_dTx_lin, self.Deltasq_xaTx_lin, self.Deltasq_Tx_lin, self.Deltasq_Txxion_lin], \
                                    [self.Deltasq_dxion_lin, self.Deltasq_xaxion_lin, self.Deltasq_Txxion_lin, self.Deltasq_xion_lin]]\
                                        )

        self.Deltasq_T21_lin = np.einsum('ijk...,ijkl...->kl...', self._allbetamatrix, self._allcorrs_lin)
        self.Deltasq_T21_lin = (self.Deltasq_T21_lin.T*T21_coefficients.T21avg**2).T

<<<<<<< HEAD
        self.Deltasq_dT21_lin = (np.einsum('ik...,ikl...->kl...',self._allbetas,self._allcorrs_lin[0]).T*T21_coefficients.T21avg).T
=======
>>>>>>> 60161dd4
#        print("Power Spectral Routine Done!")



    def get_xa_window(self, Cosmo_Parameters, Correlations, T21_coefficients, pop = 0): #set pop to 2 or 3, default zero just so python doesn't complain
        "Returns the xa window function for all z in zintegral"
        
        zGreaterMatrix100 = np.copy(T21_coefficients.zGreaterMatrix)
        zGreaterMatrix100[np.isnan(zGreaterMatrix100)] = 100

        coeffzp = T21_coefficients.coeff1LyAzp
        coeffJaxa = T21_coefficients.coeff_Ja_xa

        growthRmatrix = cosmology.growth(Cosmo_Parameters, zGreaterMatrix100)

        if pop == 2:
            coeffRmatrix = T21_coefficients.coeff2LyAzpRR_II
            gammaRmatrix = T21_coefficients.gamma_II_index2D * growthRmatrix
        elif pop == 3:
            coeffRmatrix = T21_coefficients.coeff2LyAzpRR_III
            gammaRmatrix = T21_coefficients.gamma_III_index2D * growthRmatrix
        else:
            print("Must set pop to either 2 or 3!")

        _wincoeffsMatrix = coeffRmatrix * gammaRmatrix

        if(Cosmo_Parameters.Flag_emulate_21cmfast==False): #do the standard 1D TopHat
            _wincoeffsMatrix /=(4*np.pi * T21_coefficients.Rtabsmoo**2) * (T21_coefficients.Rtabsmoo * T21_coefficients.dlogRR) # so we can just use mcfit for logFFT, 1/(4pir^2 * Delta r)
            _kwinalpha, _win_alpha = self.get_Pk_from_xi(T21_coefficients.Rtabsmoo, _wincoeffsMatrix)

        else:
            _kwinalpha = self.klist_PS

            coeffRgammaRmatrix = coeffRmatrix * gammaRmatrix
            coeffRgammaRmatrix = coeffRgammaRmatrix.reshape(*coeffRgammaRmatrix.shape, 1)

            dummyMesh, RtabsmooMesh, kWinAlphaMesh = np.meshgrid(T21_coefficients.zintegral, T21_coefficients.Rtabsmoo, _kwinalpha, indexing = 'ij', sparse = True)

            _win_alpha = coeffRgammaRmatrix * Correlations._WinTH(RtabsmooMesh, kWinAlphaMesh)
            _win_alpha = np.sum(_win_alpha, axis = 1)

        _win_alpha *= np.array([coeffzp*coeffJaxa]).T
        
        return _kwinalpha, _win_alpha


    def get_Tx_window(self, Cosmo_Parameters,  Correlations, T21_coefficients, pop = 0): #set pop to 2 or 3, default zero just so python doesn't complain
        "Returns the Tx window function for all z in zintegral"

        zGreaterMatrix100 = np.copy(T21_coefficients.zGreaterMatrix)
        zGreaterMatrix100[np.isnan(zGreaterMatrix100)] = 100

        coeffzp = np.array([T21_coefficients.coeff1Xzp]).T
        growthRmatrix = cosmology.growth(Cosmo_Parameters, zGreaterMatrix100)

        if pop == 2:
            coeffRmatrix = T21_coefficients.coeff2XzpRR_II
            gammaRmatrix = T21_coefficients.gamma_II_index2D * growthRmatrix
            _coeffTx_units = T21_coefficients.coeff_Gammah_Tx_II#z-dependent, includes 10^40 erg/s/SFR normalizaiton and erg/K conversion factor, and the 1/(1+z)^2 factor to compensate the adiabatic cooling of the Tx olny part
        elif pop == 3:
            coeffRmatrix = T21_coefficients.coeff2XzpRR_III
            gammaRmatrix = T21_coefficients.gamma_III_index2D * growthRmatrix
            _coeffTx_units = T21_coefficients.coeff_Gammah_Tx_III
        else:
            print("Must set pop to either 2 or 3!")

        if(Cosmo_Parameters.Flag_emulate_21cmfast==False): #do the standard 1D TopHat
            _wincoeffs = coeffRmatrix * gammaRmatrix #array in logR space
            _wincoeffs /=(4*np.pi * T21_coefficients.Rtabsmoo**2) * (T21_coefficients.Rtabsmoo * T21_coefficients.dlogRR) # so we can just use mcfit for logFFT, 1/(4pir^2) * Delta r
            _kwinTx, _win_Tx_curr = self.get_Pk_from_xi(T21_coefficients.Rtabsmoo, _wincoeffs)

        else:
            _kwinTx = self.klist_PS

            coeffRgammaRmatrix = coeffRmatrix * gammaRmatrix
            coeffRgammaRmatrix = coeffRgammaRmatrix.reshape(*coeffRgammaRmatrix.shape, 1)

            dummyMesh, RtabsmooMesh, kWinTxMesh = np.meshgrid(T21_coefficients.zintegral, T21_coefficients.Rtabsmoo, _kwinTx, indexing = 'ij', sparse = True)

            _win_Tx_curr = coeffRgammaRmatrix * Correlations._WinTH(RtabsmooMesh, kWinTxMesh)
            _win_Tx_curr = np.sum(_win_Tx_curr , axis = 1)

        _win_Tx = _win_Tx_curr * coeffzp
        _win_Tx = np.cumsum(_win_Tx[::-1], axis = 0)[::-1]

        _win_Tx =_win_Tx * np.array([_coeffTx_units]).T

        return _kwinTx, _win_Tx



    def get_all_corrs_II(self, Cosmo_Parameters, Correlations, T21_coefficients):
        "Returns the Pop II components of the correlation functions of all observables at each z in zintegral"
        #HAC: I deleted the bubbles and EoR part, to be done later.....
        #_iRnonlinear = np.arange(Cosmo_Parameters.indexminNL,Cosmo_Parameters.indexmaxNL)
    
        zGreaterMatrix100 = np.copy(T21_coefficients.zGreaterMatrix)
        zGreaterMatrix100[np.isnan(zGreaterMatrix100)] = 100

        _iRnonlinear = np.arange(Cosmo_Parameters.indexmaxNL)
        corrdNL = Correlations.xi_RR_CF[np.ix_(_iRnonlinear,_iRnonlinear)]
        #for R<RNL fix at RNL, avoids corelations blowing up at low R
        corrdNL[0:Cosmo_Parameters.indexminNL,0:Cosmo_Parameters.indexminNL] = corrdNL[Cosmo_Parameters.indexminNL,Cosmo_Parameters.indexminNL]
        corrdNL = corrdNL.reshape((1, *corrdNL.shape))

        _coeffTx_units = T21_coefficients.coeff_Gammah_Tx_II #includes -10^40 erg/s/SFR normalizaiton and erg/K conversion factor

        growthRmatrix = cosmology.growth(Cosmo_Parameters,zGreaterMatrix100[:, _iRnonlinear])
        gammaR1 = T21_coefficients.gamma_II_index2D[:, _iRnonlinear] * growthRmatrix

        coeffzp1xa = T21_coefficients.coeff1LyAzp * T21_coefficients.coeff_Ja_xa
        coeffzp1Tx = T21_coefficients.coeff1Xzp

        coeffR1xa = T21_coefficients.coeff2LyAzpRR_II[:,_iRnonlinear]
        coeffR1Tx = T21_coefficients.coeff2XzpRR_II[:,_iRnonlinear]

        gammamatrixR1R1 = gammaR1.reshape(len(T21_coefficients.zintegral), 1, len(_iRnonlinear),1) * gammaR1.reshape(len(T21_coefficients.zintegral), len(_iRnonlinear), 1,1)
        coeffmatrixxa = coeffR1xa.reshape(len(T21_coefficients.zintegral), 1, len(_iRnonlinear),1) * coeffR1xa.reshape(len(T21_coefficients.zintegral), len(_iRnonlinear), 1,1)

        gammaTimesCorrdNL = ne.evaluate('gammamatrixR1R1 * corrdNL')#np.einsum('ijkl,ijkl->ijkl', gammamatrixR1R1, corrdNL, optimize = True) #same thing as gammamatrixR1R1 * corrdNL but faster
        expGammaCorrMinusLinear = ne.evaluate('exp(gammaTimesCorrdNL) - 1 - gammaTimesCorrdNL')
        self._II_deltaxi_xa = np.einsum('ijkl->il', coeffmatrixxa * expGammaCorrMinusLinear, optimize = True)
        self._II_deltaxi_xa *= np.array([coeffzp1xa]).T**2 #brings it to xa units

        if (constants.FLAG_DO_DENS_NL):
            D_coeffR1xa = coeffR1xa.reshape(*coeffR1xa.shape, 1)
            D_gammaR1 = gammaR1.reshape(*gammaR1.shape , 1)
            D_growthRmatrix = growthRmatrix[:,:1].reshape(*growthRmatrix[:,:1].shape, 1)
            D_corrdNL = corrdNL[:1,0,:,:]

            self._II_deltaxi_dxa = np.sum(D_coeffR1xa * ((np.exp(D_gammaR1 * D_growthRmatrix * D_corrdNL )-1.0 ) - D_gammaR1 * D_growthRmatrix * D_corrdNL), axis = 1)
            self._II_deltaxi_dxa *= np.array([coeffzp1xa]).T

            self._II_deltaxi_d = (np.exp(growthRmatrix[:,:1]**2 * corrdNL[0,0,0,:]) - 1.0) - growthRmatrix[:,:1]**2 * corrdNL[0,0,0,:]



        ### To compute Tx quantities, I'm broadcasting arrays such that the axes are zp1, R1, zp2, R2, and looping over r
        gammaR2 = np.copy(gammaR1) #already has growth factor in this
        gammamatrixR1R2 = gammaR1.reshape(*gammaR1.shape, 1, 1) * gammaR2.reshape(1, 1, *gammaR2.shape)

        coeffzp1Tx = np.copy(T21_coefficients.coeff1Xzp).reshape(*T21_coefficients.coeff1Xzp.shape, 1, 1, 1)
        coeffzp2Tx = np.copy(T21_coefficients.coeff1Xzp).reshape(1, 1, *T21_coefficients.coeff1Xzp.shape, 1)

        coeffR2Tx = np.copy(coeffR1Tx)
        coeffmatrixTxTx = coeffR1Tx.reshape(*coeffR1Tx.shape, 1, 1) * coeffR2Tx.reshape(1, 1, *coeffR2Tx.shape)
        coeffmatrixxaTx = coeffR1xa.reshape(*coeffR1xa.shape, 1, 1) * coeffR2Tx.reshape(1, 1, *coeffR2Tx.shape)
        coeffsTxALL =  coeffzp1Tx * coeffzp2Tx * coeffmatrixTxTx
        coeffsXaTxALL = coeffzp2Tx * coeffmatrixxaTx


        self._II_deltaxi_Tx = np.zeros_like(self._II_deltaxi_xa)
        self._II_deltaxi_xaTx = np.zeros_like(self._II_deltaxi_xa)
        corrdNLBIG = corrdNL[:,:, np.newaxis, :,:] #dimensions zp1, R1, zp2, R2, and r which will be looped over below
        for ir in range(len(T21_coefficients.Rtabsmoo)):
            corrdNL = corrdNLBIG[:,:,:,:,ir]
            
            #HAC: Computations using ne.evaluate(...) use numexpr, which speeds up computations of massive numpy arrays
            gammaTimesCorrdNL = ne.evaluate('gammamatrixR1R2 * corrdNL')
            expGammaCorrMinusLinear = ne.evaluate('exp(gammaTimesCorrdNL) - 1 - gammaTimesCorrdNL')

            deltaXiTxAddend = ne.evaluate('coeffsTxALL * expGammaCorrMinusLinear')
            deltaXiTxAddend = np.einsum('ijkl->ik', deltaXiTxAddend, optimize = True) #equivalent to np.sum(deltaXiTxAddend, axis = (1, 3))
            deltaXiTxAddend = np.cumsum(deltaXiTxAddend[::-1], axis = 0)[::-1]
            deltaXiTxAddend = np.moveaxis(deltaXiTxAddend, 1, 0)
            deltaXiTxAddend = np.cumsum(deltaXiTxAddend[::-1], axis = 0)[::-1]
            self._II_deltaxi_Tx[:,ir] = np.einsum('ii->i', deltaXiTxAddend, optimize = True)

            deltaXiXaTxAddend = ne.evaluate('coeffsXaTxALL * expGammaCorrMinusLinear')
            deltaXiXaTxAddend = np.einsum('ijkl->ik', deltaXiXaTxAddend, optimize = True) #equivalent to np.sum(deltaXiXaTxAddend, axis = (1, 3))
            deltaXiXaTxAddend = np.moveaxis(deltaXiXaTxAddend, 1, 0)
            deltaXiXaTxAddend = np.cumsum(deltaXiXaTxAddend[::-1], axis = 0)[::-1]
            self._II_deltaxi_xaTx[:,ir] = np.einsum('ii->i', deltaXiXaTxAddend, optimize = True)


        self._II_deltaxi_Tx *= np.array([_coeffTx_units]).T**2
        self._II_deltaxi_xaTx *= np.array([coeffzp1xa * _coeffTx_units]).T


        if (constants.FLAG_DO_DENS_NL):
            D_coeffR2Tx = coeffR2Tx.reshape(1, *coeffR2Tx.shape, 1)
            D_coeffzp2Tx = coeffzp2Tx.flatten().reshape(1, *coeffzp2Tx.flatten().shape, 1)
            D_gammaR2 = gammaR2.reshape(1, *gammaR2.shape , 1)
            D_growthRmatrix = growthRmatrix[:,0].reshape(*growthRmatrix[:,0].shape, 1, 1, 1)
            D_corrdNL = corrdNLBIG.squeeze()[0].reshape(1, 1, *corrdNLBIG.squeeze()[0].shape)

            self._II_deltaxi_dTx =  D_coeffzp2Tx * np.sum(D_coeffR2Tx * ((np.exp(D_gammaR2 * D_growthRmatrix * D_corrdNL)-1.0) - D_gammaR2 * D_growthRmatrix * D_corrdNL), axis = 2)

            self._II_deltaxi_dTx = np.moveaxis(self._II_deltaxi_dTx, 1, 0)
            self._II_deltaxi_dTx = np.cumsum(self._II_deltaxi_dTx[::-1], axis = 0)[::-1]
            self._II_deltaxi_dTx = np.moveaxis(self._II_deltaxi_dTx, 1, 0)
            self._II_deltaxi_dTx = np.einsum('iik->ik', self._II_deltaxi_dTx, optimize = True)
            self._II_deltaxi_dTx *= np.array([_coeffTx_units]).T
            
        return 1

    def get_all_corrs_IIxIII(self, Cosmo_Parameters, Correlations, T21_coefficients):
        "Returns the Pop IIxIII cross-correlation function of all observables at each z in zintegral"
        #HAC: I deleted the bubbles and EoR part, to be done later.....
        #_iRnonlinear = np.arange(Cosmo_Parameters.indexminNL,Cosmo_Parameters.indexmaxNL)

        zGreaterMatrix100 = np.copy(T21_coefficients.zGreaterMatrix)
        zGreaterMatrix100[np.isnan(zGreaterMatrix100)] = 100

        _iRnonlinear = np.arange(Cosmo_Parameters.indexmaxNL)
        corrdNL = Correlations.xi_RR_CF[np.ix_(_iRnonlinear,_iRnonlinear)]
        #for R<RNL fix at RNL, avoids corelations blowing up at low R
        corrdNL[0:Cosmo_Parameters.indexminNL,0:Cosmo_Parameters.indexminNL] = corrdNL[Cosmo_Parameters.indexminNL,Cosmo_Parameters.indexminNL]
        corrdNL = corrdNL.reshape((1, *corrdNL.shape))

        _coeffTx_units_II = T21_coefficients.coeff_Gammah_Tx_II #includes -10^40 erg/s/SFR normalizaiton and erg/K conversion factor
        _coeffTx_units_III = T21_coefficients.coeff_Gammah_Tx_III #includes -10^40 erg/s/SFR normalizaiton and erg/K conversion factor

        growthRmatrix = cosmology.growth(Cosmo_Parameters,zGreaterMatrix100[:, _iRnonlinear])
        gammaR1_II = T21_coefficients.gamma_II_index2D[:, _iRnonlinear] * growthRmatrix
        gammaR1_III = T21_coefficients.gamma_III_index2D[:, _iRnonlinear] * growthRmatrix

        coeffzp1xa = T21_coefficients.coeff1LyAzp * T21_coefficients.coeff_Ja_xa
        coeffzp1Tx = T21_coefficients.coeff1Xzp

        coeffR1xa_II = T21_coefficients.coeff2LyAzpRR_II[:,_iRnonlinear]
        coeffR1xa_III = T21_coefficients.coeff2LyAzpRR_III[:,_iRnonlinear]

        coeffR1Tx_II = T21_coefficients.coeff2XzpRR_II[:,_iRnonlinear]
        coeffR1Tx_III = T21_coefficients.coeff2XzpRR_III[:,_iRnonlinear]

        gammamatrix_R1II_R1III = gammaR1_II.reshape(len(T21_coefficients.zintegral), 1, len(_iRnonlinear),1) * gammaR1_III.reshape(len(T21_coefficients.zintegral), len(_iRnonlinear), 1,1)
        coeffmatrixxa_R1II_R1III = coeffR1xa_II.reshape(len(T21_coefficients.zintegral), 1, len(_iRnonlinear),1) * coeffR1xa_III.reshape(len(T21_coefficients.zintegral), len(_iRnonlinear), 1,1)

        gammaTimesCorrdNL = ne.evaluate('gammamatrix_R1II_R1III * corrdNL') #np.einsum('ijkl,ijkl->ijkl', gammamatrix_R1II_R1III, corrdNL, optimize = True) #same thing as gammamatrixR1R1 * corrdNL but faster
        expGammaCorrMinusLinear = ne.evaluate('exp(gammaTimesCorrdNL) - 1 - gammaTimesCorrdNL')

        self._IIxIII_deltaxi_xa = 2 * np.einsum('ijkl->il', coeffmatrixxa_R1II_R1III * expGammaCorrMinusLinear, optimize = True) #factor of 2 to account for cross-term
        self._IIxIII_deltaxi_xa *= np.array([coeffzp1xa]).T**2 #brings it to xa units

        ###No density cross-term because density by itself doesn't have a Pop II + III contribution; the xa and Tx contribution is already accounted for in the Pop II- and Pop III-only get_all_corrs

        ### To compute Tx quantities, I'm broadcasting arrays such that the axes are zp1, R1, zp2, R2, r

        gammaR2_II = np.copy(gammaR1_II) #already has growth factor in this
        gammaR2_III = np.copy(gammaR1_III) #already has growth factor in this

        gammamatrix_R1II_R2III = gammaR1_II.reshape(*gammaR1_II.shape, 1, 1) * gammaR2_III.reshape(1, 1, *gammaR2_III.shape)
        gammamatrix_R1III_R2II = gammaR1_III.reshape(*gammaR1_III.shape, 1, 1) * gammaR2_II.reshape(1, 1, *gammaR2_II.shape)

        coeffzp1Tx = np.copy(T21_coefficients.coeff1Xzp).reshape(*T21_coefficients.coeff1Xzp.shape, 1, 1, 1)
        coeffzp2Tx = np.copy(T21_coefficients.coeff1Xzp).reshape(1, 1, *T21_coefficients.coeff1Xzp.shape, 1)

        coeffR2Tx_II = np.copy(coeffR1Tx_II)
        coeffR2Tx_III = np.copy(coeffR1Tx_III)

        coeffmatrixTxTx_R1II_R2III = coeffR1Tx_II.reshape(*coeffR1Tx_II.shape, 1, 1) * coeffR2Tx_III.reshape(1, 1, *coeffR2Tx_III.shape)
        coeffmatrixTxTx_R1III_R2II = coeffR1Tx_III.reshape(*coeffR1Tx_III.shape, 1, 1) * coeffR2Tx_II.reshape(1, 1, *coeffR2Tx_II.shape)

        coeffmatrixxaTx_R1II_R2III = coeffR1xa_II.reshape(*coeffR1xa_II.shape, 1, 1) * coeffR2Tx_III.reshape(1, 1, *coeffR2Tx_III.shape)
        coeffmatrixxaTx_R1III_R2II = coeffR1xa_III.reshape(*coeffR1xa_III.shape, 1, 1) * coeffR2Tx_II.reshape(1, 1, *coeffR2Tx_II.shape)

        coeffsTxALL_R1II_R2III = coeffzp1Tx * coeffzp2Tx * coeffmatrixTxTx_R1II_R2III
        coeffsTxALL_R1III_R2II = coeffzp1Tx * coeffzp2Tx * coeffmatrixTxTx_R1III_R2II
        coeffsXaTxALL_R1II_R2III = coeffzp2Tx * coeffmatrixxaTx_R1II_R2III
        coeffsXaTxALL_R1III_R2II = coeffzp2Tx * coeffmatrixxaTx_R1III_R2II

        self._IIxIII_deltaxi_Tx = np.zeros_like(self._IIxIII_deltaxi_xa)
        _IIxIII_deltaxi_xaTx1 = np.zeros_like(self._IIxIII_deltaxi_xa)
        _IIxIII_deltaxi_xaTx2 = np.zeros_like(self._IIxIII_deltaxi_xa)
        corrdNLBIG = corrdNL[:,:, np.newaxis, :,:] #dimensions zp1, R1, zp2, R2, and r, the last of which will be looped over below

        for ir in range(len(T21_coefficients.Rtabsmoo)):
            corrdNL = corrdNLBIG[:,:,:,:,ir]
            
            #HAC: Computations using ne.evaluate(...) use numexpr, which speeds up computations of massive numpy arrays

            gamma_R1II_R2III_CorrdNL = ne.evaluate('gammamatrix_R1II_R2III * corrdNL')
            expGamma_R1II_R2III_CorrdNL = ne.evaluate('exp(gamma_R1II_R2III_CorrdNL) - 1 - gamma_R1II_R2III_CorrdNL')

            gamma_R1III_R2II_CorrdNL = ne.evaluate('gammamatrix_R1III_R2II * corrdNL')
            expGamma_R1III_R2II_CorrdNL = ne.evaluate('exp(gammamatrix_R1III_R2II * corrdNL) - 1 - gammamatrix_R1III_R2II * corrdNL')

            deltaXiTxAddend = ne.evaluate('coeffsTxALL_R1II_R2III * expGamma_R1II_R2III_CorrdNL + coeffsTxALL_R1III_R2II * expGamma_R1III_R2II_CorrdNL')
            deltaXiTxAddend = np.einsum('ijkl->ik', deltaXiTxAddend, optimize = True)# equivalent to np.sum(deltaXiTxAddend, axis = (1, 3))
            deltaXiTxAddend = np.cumsum(deltaXiTxAddend[::-1], axis = 0)[::-1]
            deltaXiTxAddend = np.moveaxis(deltaXiTxAddend, 1, 0)
            deltaXiTxAddend = np.cumsum(deltaXiTxAddend[::-1], axis = 0)[::-1]
            self._IIxIII_deltaxi_Tx[:,ir] = np.einsum('ii->i', deltaXiTxAddend, optimize = True)

            #Tx in R2 uses Pop III quantities
            deltaXiXaTxAddend1 = ne.evaluate('coeffsXaTxALL_R1II_R2III * expGamma_R1II_R2III_CorrdNL')
            deltaXiXaTxAddend1 = np.einsum('ijkl->ik', deltaXiXaTxAddend1, optimize = True) # equivalent to np.sum(deltaXiXaTxAddend, axis = (1, 3))
            deltaXiXaTxAddend1 = np.moveaxis(deltaXiXaTxAddend1, 1, 0)
            deltaXiXaTxAddend1 = np.cumsum(deltaXiXaTxAddend1[::-1], axis = 0)[::-1]
            _IIxIII_deltaxi_xaTx1[:, ir] = np.einsum('ii->i', deltaXiXaTxAddend1, optimize = True)
            
            #Tx in R2 uses Pop II quantities
            deltaXiXaTxAddend2 = ne.evaluate('coeffsXaTxALL_R1III_R2II * expGamma_R1III_R2II_CorrdNL')
            deltaXiXaTxAddend2 = np.einsum('ijkl->ik', deltaXiXaTxAddend2, optimize = True) # equivalent to np.sum(deltaXiXaTxAddend, axis = (1, 3))
            deltaXiXaTxAddend2 = np.moveaxis(deltaXiXaTxAddend2, 1, 0)
            deltaXiXaTxAddend2 = np.cumsum(deltaXiXaTxAddend2[::-1], axis = 0)[::-1]
            _IIxIII_deltaxi_xaTx2[:, ir] = np.einsum('ii->i', deltaXiXaTxAddend2, optimize = True)

        self._IIxIII_deltaxi_Tx *= np.array([_coeffTx_units_II * _coeffTx_units_III]).T
        
        _IIxIII_deltaxi_xaTx1 *=  np.array([coeffzp1xa * _coeffTx_units_III]).T
        _IIxIII_deltaxi_xaTx2 *=  np.array([coeffzp1xa * _coeffTx_units_II]).T
        self._IIxIII_deltaxi_xaTx =  _IIxIII_deltaxi_xaTx1 + _IIxIII_deltaxi_xaTx2
        
        return 1
        
        
    def get_xi_Sum_2ExpEta(self, xiEta, etaCoeff1, etaCoeff2):
        # Computes the correlation function of the VCB portion of the SFRD, expressed using sums of two exponentials
        # if rho(z1, x1) / rhobar = Ae^-b tilde(eta) + Ce^-d tilde(eta)
        # and rho(z2, x2) / rhobar = Fe^-g tilde(eta) + He^-k tilde(eta)
        # then this computes <rho(z1, x1) * rho(z2, x2)> - <rho(z1, x1)> <rho(z2, x2)>
        # Refer to eq. A12 in 2407.18294 for more details
        
        aa, bb, cc, dd = etaCoeff1
        ff, gg, hh, kk = etaCoeff2
        
        normBB = ne.evaluate('(1+2*bb)**(3/2)')
        normGG = ne.evaluate('(1+2*gg)**(3/2)')
        normDD = ne.evaluate('(1+2*dd)**(3/2)')
        normKK = ne.evaluate('(1+2*kk)**(3/2)')
        
        afBG = ne.evaluate('aa * ff / normBB / normGG')
        ahBK = ne.evaluate('aa * hh / normBB / normKK')
        cfDG = ne.evaluate('cc * ff / normDD / normGG')
        chDK = ne.evaluate('cc * hh / normDD / normKK')
        
        #The below involves horribly long writing, but breaking this into pieces makes for slightly longer computation time
        xiNumerator  = ne.evaluate('afBG * (1 / (1 - 6*bb * gg * xiEta / ((1+2*bb)*(1+2*gg)))**(3/2) - 1) + ahBK * (1 / (1 - 6*bb * kk * xiEta / ((1+2*bb)*(1+2*kk)))**(3/2) - 1) + cfDG * (1 / (1 - 6*dd * gg * xiEta / ((1+2*dd)*(1+2*gg)))**(3/2) - 1) + chDK * (1 / (1 - 6*dd * kk * xiEta / ((1+2*dd)*(1+2*kk)))**(3/2) - 1)')
        xiDenominator  = ne.evaluate('afBG + ahBK + cfDG + chDK')
        
        xiTotal = ne.evaluate('xiNumerator / xiDenominator')
        
        return xiTotal


    def get_all_corrs_III(self, Cosmo_Parameters, Correlations, T21_coefficients):
        "Returns the Pop III components of the correlation functions of all observables at each z in zintegral"
        #HAC: I deleted the bubbles and EoR part, to be done later.....
        #_iRnonlinear = np.arange(Cosmo_Parameters.indexminNL,Cosmo_Parameters.indexmaxNL)
        zGreaterMatrix100 = np.copy(T21_coefficients.zGreaterMatrix)
        zGreaterMatrix100[np.isnan(zGreaterMatrix100)] = 100

        _iRnonlinear = np.arange(Cosmo_Parameters.indexmaxNL) #for R<RNL fix at RNL, avoids corelations blowing up at low R

        corrdNL = Correlations.xi_RR_CF[np.ix_(_iRnonlinear,_iRnonlinear)]
        corrdNL[0:Cosmo_Parameters.indexminNL,0:Cosmo_Parameters.indexminNL] = corrdNL[Cosmo_Parameters.indexminNL,Cosmo_Parameters.indexminNL]
        corrdNL = corrdNL.reshape((1, *corrdNL.shape))

        corrEtaNL = Correlations.xiEta_RR_CF[np.ix_(_iRnonlinear,_iRnonlinear)]
        corrEtaNL[0:Cosmo_Parameters.indexminNL,0:Cosmo_Parameters.indexminNL] = corrEtaNL[Cosmo_Parameters.indexminNL,Cosmo_Parameters.indexminNL]
        corrEtaNL = corrEtaNL.reshape(1, *corrEtaNL.shape)


        _coeffTx_units = T21_coefficients.coeff_Gammah_Tx_III #includes -10^40 erg/s/SFR normalizaiton and erg/K conversion factor

        growthRmatrix = cosmology.growth(Cosmo_Parameters,zGreaterMatrix100[:, _iRnonlinear])
        gammaR1 = T21_coefficients.gamma_III_index2D[:, _iRnonlinear] * growthRmatrix
        
        vcbCoeffs1 = T21_coefficients.vcb_expFitParams[:, _iRnonlinear]
        vcbCoeffsR1 = np.transpose(vcbCoeffs1, (2, 0, 1))
        vcbCoeffsR1 = vcbCoeffsR1[:,:,:,np.newaxis,np.newaxis]
        vcbCoeffsR2 = np.moveaxis(vcbCoeffsR1, 3, 2)

        coeffzp1xa = T21_coefficients.coeff1LyAzp * T21_coefficients.coeff_Ja_xa
        coeffzp1Tx = T21_coefficients.coeff1Xzp

        coeffR1xa = T21_coefficients.coeff2LyAzpRR_III[:,_iRnonlinear]
        coeffR1Tx = T21_coefficients.coeff2XzpRR_III[:,_iRnonlinear]

        gammamatrixR1R1 = gammaR1.reshape(len(T21_coefficients.zintegral), 1, len(_iRnonlinear),1) * gammaR1.reshape(len(T21_coefficients.zintegral), len(_iRnonlinear), 1,1)
        coeffmatrixxa = coeffR1xa.reshape(len(T21_coefficients.zintegral), 1, len(_iRnonlinear),1) * coeffR1xa.reshape(len(T21_coefficients.zintegral), len(_iRnonlinear), 1,1)

        gammaCorrdNL = ne.evaluate('gammamatrixR1R1 * corrdNL') #np.einsum('ijkl,ijkl->ijkl', gammamatrixR1R1, corrdNL, optimize = True) #same thing as gammamatrixR1R1 * corrdNL but faster
        expGammaCorr = ne.evaluate('exp(gammaCorrdNL) - 1') # equivalent to np.exp(gammaTimesCorrdNL)-1.0

        if Cosmo_Parameters.USE_RELATIVE_VELOCITIES == True:
            etaCorr_xa = self.get_xi_Sum_2ExpEta(corrEtaNL, vcbCoeffsR1, vcbCoeffsR2)
            totalCorr = ne.evaluate('expGammaCorr * etaCorr_xa + expGammaCorr + etaCorr_xa - gammaCorrdNL') ###TO DO (linearized VCB flucts): - etaCorr_xa_lin #note that the Taylor expansion of the cross-term is 0 to linear order
        else:
            totalCorr = ne.evaluate('expGammaCorr - gammaCorrdNL') ###TO DO (linearized VCB flucts): - etaCorr_xa_lin #note that the Taylor expansion of the cross-term is 0 to linear order

        self._III_deltaxi_xa = np.einsum('ijkl->il', coeffmatrixxa * totalCorr , optimize = True)  # equivalent to self._III_deltaxi_xa = np.sum(coeffmatrixxa * ((np.exp(gammaTimesCorrdNL)-1.0) - gammaTimesCorrdNL), axis = (1,2))
        self._III_deltaxi_xa *= np.array([coeffzp1xa]).T**2 #brings it to xa units

        if (constants.FLAG_DO_DENS_NL): #no velocity contribution to density
            D_coeffR1xa = coeffR1xa.reshape(*coeffR1xa.shape, 1)
            D_gammaR1 = gammaR1.reshape(*gammaR1.shape , 1)
            D_growthRmatrix = growthRmatrix[:,:1].reshape(*growthRmatrix[:,:1].shape, 1)
            D_corrdNL = corrdNL[:1,0,:,:]

            self._III_deltaxi_dxa = np.sum(D_coeffR1xa * ((np.exp(D_gammaR1 * D_growthRmatrix * D_corrdNL )-1.0 ) - D_gammaR1 * D_growthRmatrix * D_corrdNL), axis = 1)
            self._III_deltaxi_dxa *= np.array([coeffzp1xa]).T

        ### To compute Tx quantities, I'm broadcasting arrays such that the axes are zp1, R1, zp2, R2, r

        gammaR2 = np.copy(gammaR1) #already has growth factor in this
        gammamatrixR1R2 = gammaR1.reshape(*gammaR1.shape, 1, 1) * gammaR2.reshape(1, 1, *gammaR2.shape)

        coeffzp1Tx = np.copy(T21_coefficients.coeff1Xzp).reshape(*T21_coefficients.coeff1Xzp.shape, 1, 1, 1)
        coeffzp2Tx = np.copy(T21_coefficients.coeff1Xzp).reshape(1, 1, *T21_coefficients.coeff1Xzp.shape, 1)
        coeffR2Tx = np.copy(coeffR1Tx)
        coeffmatrixTxTx = coeffR1Tx.reshape(*coeffR1Tx.shape, 1, 1) * coeffR2Tx.reshape(1, 1, *coeffR2Tx.shape)
        coeffmatrixxaTx = coeffR1xa.reshape(*coeffR1xa.shape, 1, 1) * coeffR2Tx.reshape(1, 1, *coeffR2Tx.shape)
        coeffsTxALL = coeffzp1Tx * coeffzp2Tx * coeffmatrixTxTx
        coeffsXaTxALL = coeffzp2Tx * coeffmatrixxaTx

        corrdNLBIG = corrdNL[:,:, np.newaxis, :, :]
        corrEtaNLBIG = corrEtaNL[:,:, np.newaxis, :, :]

        vcbCoeffsR1 = vcbCoeffsR1[:,:,:,:,:]
        vcbCoeffsR2 = np.transpose(vcbCoeffsR1, (0,3,4,1,2))

        self._III_deltaxi_Tx = np.zeros_like(self._III_deltaxi_xa)
        self._III_deltaxi_xaTx = np.zeros_like(self._III_deltaxi_xa)
        self._III_deltaxi_dTx = np.zeros_like(self._III_deltaxi_xa)

        for ir in range(len(T21_coefficients.Rtabsmoo)):
            corrdNL = corrdNLBIG[:,:,:,:,ir]
            corrEtaNL = corrEtaNLBIG[:,:,:,:,ir]

            gammaCorrdNL = ne.evaluate('gammamatrixR1R2 * corrdNL')
            expGammaCorrdNL = ne.evaluate('exp(gammaCorrdNL) - 1')
            
            if Cosmo_Parameters.USE_RELATIVE_VELOCITIES == True:
                etaCorr_Tx = self.get_xi_Sum_2ExpEta(corrEtaNL, vcbCoeffsR1, vcbCoeffsR2)
                totalCorr = ne.evaluate('expGammaCorrdNL * etaCorr_Tx + expGammaCorrdNL + etaCorr_Tx - gammaCorrdNL') ###TO DO (linearized VCB flucts): - etaCorr_xa_lin #note that the Taylor expansion of the cross-term is 0 to linear order
            else:
                totalCorr = ne.evaluate('expGammaCorrdNL - gammaCorrdNL') ###TO DO (linearized VCB flucts): - etaCorr_xa_lin #note that the Taylor expansion of the cross-term is 0 to linear order

            deltaXiTxAddend = ne.evaluate('coeffsTxALL * totalCorr') # equivalent to np.multiply(coeffzp1Tx * coeffzp2Tx * coeffmatrixTxTx, totalCorr, out = outDummy)
            deltaXiTxAddend = np.einsum('ijkl->ik', deltaXiTxAddend, optimize=True) # equivalent to np.sum(deltaXiTxAddend, axis = (1, 3))
            deltaXiTxAddend = np.cumsum(deltaXiTxAddend[::-1], axis = 0)[::-1]
            deltaXiTxAddend = np.moveaxis(deltaXiTxAddend, 1, 0)
            deltaXiTxAddend = np.cumsum(deltaXiTxAddend[::-1], axis = 0)[::-1]
            self._III_deltaxi_Tx[:, ir] = np.einsum('ii->i', deltaXiTxAddend, optimize = True)

            deltaXiXaTxAddend = ne.evaluate('coeffsXaTxALL * totalCorr') # equivalent to np.multiply(coeffzp2Tx * coeffmatrixxaTx, totalCorr, out = outDummy)
            deltaXiXaTxAddend = np.einsum('ijkl->ik', deltaXiXaTxAddend, optimize=True) # equivalent to np.sum(deltaXiXaTxAddend, axis = (1, 3))
            deltaXiXaTxAddend = np.moveaxis(deltaXiXaTxAddend, 1, 0)
            deltaXiXaTxAddend = np.cumsum(deltaXiXaTxAddend[::-1], axis = 0)[::-1]
            self._III_deltaxi_xaTx[:, ir] = np.einsum('ii->i', deltaXiXaTxAddend, optimize = True)

        if (constants.FLAG_DO_DENS_NL): #no velocity contribution to density
            D_coeffR2Tx = coeffR2Tx.reshape(1, *coeffR2Tx.shape, 1)
            D_coeffzp2Tx = coeffzp2Tx.flatten().reshape(1, *coeffzp2Tx.flatten().shape, 1)
            D_gammaR2 = gammaR2.reshape(1, *gammaR2.shape , 1)
            D_growthRmatrix = growthRmatrix[:,0].reshape(*growthRmatrix[:,0].shape, 1, 1, 1)
            D_corrdNL = corrdNLBIG.squeeze()[0].reshape(1, 1, *corrdNLBIG.squeeze()[0].shape)

            self._III_deltaxi_dTx =  D_coeffzp2Tx * np.sum(D_coeffR2Tx * ((np.exp(D_gammaR2 * D_growthRmatrix * D_corrdNL)-1.0) - D_gammaR2 * D_growthRmatrix * D_corrdNL), axis = 2)

            self._III_deltaxi_dTx = np.moveaxis(self._III_deltaxi_dTx, 1, 0)
            self._III_deltaxi_dTx = np.cumsum(self._III_deltaxi_dTx[::-1], axis = 0)[::-1]
            self._III_deltaxi_dTx = np.moveaxis(self._III_deltaxi_dTx, 1, 0)
            self._III_deltaxi_dTx = np.einsum('iik->ik', self._III_deltaxi_dTx, optimize = True)
            self._III_deltaxi_dTx *= np.array([_coeffTx_units]).T

        self._III_deltaxi_Tx *= np.array([_coeffTx_units]).T**2
        self._III_deltaxi_xaTx *= np.array([coeffzp1xa * _coeffTx_units]).T

        return 1
        
        
    def get_list_PS(self, xi_list, zlisttoconvert):
        "Returns the power spectrum given a list of CFs (xi_list) evaluated at z=zlisttoconvert as input"

        _Pk_list = []

        for izp,zp in enumerate(zlisttoconvert):

            _kzp, _Pkzp = self.get_Pk_from_xi(self._rs_input_mcfit,xi_list[izp])
            _Pk_list.append(_Pkzp)
            #can ignore _kzp, it's the same as klist_PS above by construction


        return np.array(_Pk_list)


    def get_Pk_from_xi(self, rsinput, xiinput):
        "Generic Fourier Transform, returns Pk from an input Corr Func xi. kPf should be the same as _klistCF"

        kPf, Pf = mcfit.xi2P(rsinput, l=0, lowring=True)(xiinput, extrap=False)

        return kPf, Pf



# Below is the old get_all_corrs function for reference. It has some EoR bubbles functions that are incomplete (I think)
#def get_all_corrs(self, Cosmo_Parameters, Correlations, T21_coefficients):
#    "Returns the correlation function of all observable at each z in zintegral"
#
#    #_iRnonlinear = np.arange(Cosmo_Parameters.indexminNL,Cosmo_Parameters.indexmaxNL)
#    _iRnonlinear = np.arange(Cosmo_Parameters.indexmaxNL)
#    corrdNL = Correlations.xi_RR_CF[np.ix_(_iRnonlinear,_iRnonlinear)]
#
#    #for R<RNL fix at RNL, avoids corelations blowing up at low R
#    corrdNL[0:Cosmo_Parameters.indexminNL,0:Cosmo_Parameters.indexminNL] = corrdNL[Cosmo_Parameters.indexminNL,Cosmo_Parameters.indexminNL]
#
#    corr_deltaR1R2z0 = np.transpose(corrdNL, (2,0,1)) #so we can broadcast it to the sum below, first index is zp now
#
#    self._deltaxi_Tx = np.zeros((T21_coefficients.Nzintegral,Correlations.NkCF))
#    self._deltaxi_xa = np.zeros((T21_coefficients.Nzintegral,Correlations.NkCF))
#    self._deltaxi_xaTx = np.zeros((T21_coefficients.Nzintegral,Correlations.NkCF))
#
#    self._deltaxi_d = np.zeros((T21_coefficients.Nzintegral,Correlations.NkCF))
#    self._deltaxi_dxa = np.zeros((T21_coefficients.Nzintegral,Correlations.NkCF))
#    self._deltaxi_dTx = np.zeros((T21_coefficients.Nzintegral,Correlations.NkCF))
#
#
#    self._deltaxi_xi = np.zeros((T21_coefficients.Nzintegral,Correlations.NkCF))
#    self._deltaxi_dxi = np.zeros((T21_coefficients.Nzintegral,Correlations.NkCF))
#    self._deltaxi_xaxi = np.zeros((T21_coefficients.Nzintegral,Correlations.NkCF))
#    self._deltaxi_Txxi = np.zeros((T21_coefficients.Nzintegral,Correlations.NkCF))
#
#
#
#    _coeffTx_units = T21_coefficients.coeff_Gammah_Tx_II #includes -10^40 erg/s/SFR normalizaiton and erg/K conversion factor
#
#    for izp1,zp1 in reversed(list(enumerate(T21_coefficients.zintegral))): #reversed order sum to go from high to low z
#        if (izp1 < len(T21_coefficients.zintegral)-1):#start by summing over the previous one. izp1 decreases between steps
#            self._deltaxi_Tx[izp1] = self._deltaxi_Tx[izp1+1]
#
#        zpRlist1 = T21_coefficients.ztabRsmoo[izp1,_iRnonlinear]
#        growthRlist1 = cosmology.growth(Cosmo_Parameters,zpRlist1)
#        gammaR1 = T21_coefficients.gamma_index2D[izp1,_iRnonlinear] * growthRlist1
#
#        coeffzp1xa = T21_coefficients.coeff1LyAzp[izp1] * T21_coefficients.coeff_Ja_xa[izp1]
#        coeffzp1Tx = T21_coefficients.coeff1Xzp[izp1] #we can't multiply at the end because each object is summed over previous z too.
#
#        coeffR1xa = T21_coefficients.coeff2LyAzpRR[izp1,_iRnonlinear]
#        coeffR1Tx = T21_coefficients.coeff2XzpRR[izp1,_iRnonlinear]
#
#
#
#        #for xa auto corr and delta we don't need the second zp2 sum:
#        gammamatrixR1R1 = np.outer(gammaR1,gammaR1)
#        coeffmatrixxa = np.outer(coeffR1xa,coeffR1xa)
#        self._deltaxi_xa[izp1] = np.sum(coeffmatrixxa * ((np.exp(gammamatrixR1R1 * corr_deltaR1R2z0)-1.0) - gammamatrixR1R1 * corr_deltaR1R2z0) , axis=(1,2))
#        self._deltaxi_xa[izp1] *= (coeffzp1xa)**2 #brings it to xa units
#
#
#
#        if(constants.FLAG_DO_DENS_NL):
#            self._deltaxi_dxa[izp1] = np.sum(coeffR1xa * ((np.exp(gammaR1 * growthRlist1[0] * corr_deltaR1R2z0[:,0])-1.0) - gammaR1 * growthRlist1[0] * corr_deltaR1R2z0[:,0]) , axis=(1))
#            self._deltaxi_dxa[izp1] *= coeffzp1xa #brings it to xa units
#            #for d-d autocorrelation only keep the most local term
#            self._deltaxi_d[izp1] = (np.exp(growthRlist1[0]**2 * corr_deltaR1R2z0[:,0,0])-1.0) - growthRlist1[0]**2 * corr_deltaR1R2z0[:,0,0]
#
#
#        if(constants.FLAG_DO_BUBBLES):
#            _indexRbub = self._Rbub_star_index[izp1] - Cosmo_Parameters.indexminNL #to get the correct array element, if too large/small for nonlinearities just skip the nonlinear part, outside of k range
#        else:
#            _indexRbub = -1
#
#        _flag_doEoRNL = constants.FLAG_DO_BUBBLES and zp1 < constants.ZMAX_Bubbles and T21_coefficients.Qion_avg[izp1] < 1.0 and _indexRbub >= 0 and _indexRbub < len(_iRnonlinear)
#        #all these things have to be true for us to run the nonlinear+bubble part
#
#        if(_flag_doEoRNL):
#            _eminusQstar = np.exp(-T21_coefficients.Qstar[izp1])
#            gammaeffxHI = -T21_coefficients.Qstar[izp1] * self.bias_bub_avg[izp1] * growthRlist1[0] #effective bias of the xion term. includes growth
#
#            self._deltaxi_xaxi[izp1] = np.sum(coeffR1xa * ((np.exp(gammaR1 * gammaeffxHI * corr_deltaR1R2z0[:,_indexRbub])-1.0) - gammaR1 * gammaeffxHI * corr_deltaR1R2z0[:,_indexRbub]) , axis=(1))
#            self._deltaxi_xaxi[izp1] *= coeffzp1xa * _eminusQstar #brings it to xa units
#
#            self._deltaxi_dxi[izp1] =  (1.0 - np.exp(gammaeffxHI * growthRlist1[0] * corr_deltaR1R2z0[:,0,_indexRbub]) ) -  gammaeffxHI * growthRlist1[0] * corr_deltaR1R2z0[:,0,_indexRbub]
#            self._deltaxi_dxi[izp1] *= _eminusQstar
#
#            #for autocorrelation we have a density and a bubble/random term. first density
#            self._deltaxi_xi[izp1] =  (np.exp(-2.0 * gammaeffxHI * growthRlist1[0] * corr_deltaR1R2z0[:,_indexRbub,_indexRbub]) -1.0) -  (-2.0) * gammaeffxHI * growthRlist1[0] * corr_deltaR1R2z0[:,_indexRbub,_indexRbub]
#            #plus the bubble part, fully nonlinear, no "correction wrt linear"
#            self._deltaxi_xi[izp1] += (np.exp(self.Qo_tab[izp1]) - 1.0)
#
#            self._deltaxi_xi[izp1] *= _eminusQstar**2
#
#
#        for izp2,zp2 in reversed(list(enumerate(T21_coefficients.zintegral))): #double loop because nonlocal in time sum.
#
#            _factorzp1equalzp2 = 2.0 #factor for 2 or 1 depending on whether they are the same for the sum below
#            if (izp2 < izp1): #sum only for z >= zp1, not below
#                continue
#            elif (izp2 == izp1):
#                _factorzp1equalzp2 = 1.0
#
#
#            coeffzp2Tx = T21_coefficients.coeff1Xzp[izp2] #inside zp2 it's always Tx since it's the nonlocal-in-time one
#            zpRlist2 = T21_coefficients.ztabRsmoo[izp2,_iRnonlinear]
#            growthRlist2 = cosmology.growth(Cosmo_Parameters,zpRlist2)
#
#            gammaR2 = T21_coefficients.gamma_index2D[izp2,_iRnonlinear] * growthRlist2
#            gammamatrixR1R2 = np.outer(gammaR1,gammaR2)
#
#
#            coeffR2Tx = T21_coefficients.coeff2XzpRR[izp2,_iRnonlinear]
#            coeffmatrixTxTx = np.outer(coeffR1Tx,coeffR2Tx)
#            coeffmatrixxaTx = np.outer(coeffR1xa,coeffR2Tx)
#
#            self._deltaxi_Tx[izp1] += _factorzp1equalzp2 * coeffzp1Tx * coeffzp2Tx * np.sum(coeffmatrixTxTx * ((np.exp(gammamatrixR1R2 * corr_deltaR1R2z0)-1.0) - gammamatrixR1R2 * corr_deltaR1R2z0) , axis=(1,2))
#
#            self._deltaxi_xaTx[izp1] += coeffzp2Tx * np.sum(coeffmatrixxaTx * ((np.exp(gammamatrixR1R2 * corr_deltaR1R2z0)-1.0) - gammamatrixR1R2 * corr_deltaR1R2z0) , axis=(1,2))
#
#            if(constants.FLAG_DO_DENS_NL):
#                self._deltaxi_dTx[izp1] += coeffzp2Tx * np.sum(coeffR2Tx * ((np.exp(gammaR2* growthRlist1[0] * corr_deltaR1R2z0[:,0])-1.0) - gammaR2* growthRlist1[0] * corr_deltaR1R2z0[:,0]) , axis=(1))
#
#            if(_flag_doEoRNL):
#                self._deltaxi_Txxi[izp1] += coeffzp2Tx * np.sum(coeffR2Tx * ((np.exp(gammaR2 * gammaeffxHI * corr_deltaR1R2z0[:,_indexRbub])-1.0) - gammaR2 * gammaeffxHI * corr_deltaR1R2z0[:,_indexRbub]) , axis=(1))
#
#
#        self._deltaxi_xaTx[izp1]*= coeffzp1xa
#        self._deltaxi_xaTx[izp1]*=_coeffTx_units[izp1]
#
#        if(constants.FLAG_DO_DENS_NL):
#            self._deltaxi_dTx[izp1]*=_coeffTx_units[izp1]
#
#        if(_flag_doEoRNL):
#            self._deltaxi_Txxi[izp1]*=_coeffTx_units[izp1] * _eminusQstar
#
#
#
#    self._deltaxi_Tx=(self._deltaxi_Tx.T*_coeffTx_units**2).T #we cannot easily do this in the loop because it sums over previous ones
#
#    return 1
#
#     def calculate_barrier(self, Cosmo_Parameters, T21_coefficients):
#         "Caclulate the barrier B(z, sigmaR) that the density \delta has to cross to ionize"
#
#         self.Barrier0list = np.zeros_like(T21_coefficients.zintegral)
#         self.Barrier1list = np.zeros_like(T21_coefficients.zintegral)
#
#         sigmaminsqlist = (T21_coefficients.sigmaMatom * self._lingrowthd/self._lingrowthd[0])**2
#         sigmapivotsqlist = (T21_coefficients.sigmaMpivot * self._lingrowthd/self._lingrowthd[0])**2
#         #notice sigmaMatom depends on z and sigmaMpivot doesn't. For now at least. Code doesn't care since _lingrowthd does depend on z anyway
#
#
#         sigmaRref = np.sqrt(sigmaminsqlist/20.)
#         #pick this one for reference to take d/dsigmaR^2
#
#         alphaeff = T21_coefficients._alphaeff #note that if alpha_eff = 0 you recover erfc. For negative it can behave weird so beware (for instance voids reionize first. Not physical)
#
#         plindex = -T21_coefficients.dlogMdlogsigma
#         #M~sigma^-plindex
#
#         totalindex = plindex * alphaeff
#         sindex = 1./2. + totalindex
#
#         for izp, zp in enumerate(T21_coefficients.zintegral):
#
#             if zp>constants.ZMAX_Bubbles:
#                 continue
#
#             _invQbar = 1.0/T21_coefficients.Qion_avg[izp] #we need Nion/<Nion> > 1/invQbar to ionize the region. larger delta at higher z
#
#
#
#             dtab = np.linspace(-3.0 * sigmaRref[izp] , 3.0 * sigmaRref[izp] , 99)
#             dtabhi = np.linspace(3.3 * sigmaRref[izp], 1.5, 30)
#             dtab = np.append(dtab, dtabhi)
#
#             dtildetabsq = (constants.delta_crit_ST - dtab)**2
#
#
#             tabsigmasqit = [0.8*sigmaRref[izp]**2, 1.4*sigmaRref[izp]**2] #to get derivatives wrt sigma^2
#
#             barrier = np.zeros_like(tabsigmasqit)
#
#             for isigma, sigmaRRsq in enumerate(tabsigmasqit):
#
#                 mumintildesq = dtildetabsq/(sigmaminsqlist[izp] - sigmaRRsq)
#                 mupivottildesq = dtildetabsq/sigmapivotsqlist[izp]
#
#
#                 NionEPS = pow(dtildetabsq, - totalindex) * (gammaincc(sindex,mumintildesq/2.0) - gammaincc(sindex,mupivottildesq/2.0))
#
#                 Probdtab = np.exp(-dtab**2/sigmaRRsq/2.0)
#
#                 norm = np.trapz(NionEPS * Probdtab, dtab)
#                 NionEPS/=norm
#
#                 bindex = min(range(len(NionEPS)), key=lambda i: abs(NionEPS[i]-_invQbar))
#
#                 barrier[isigma] = dtab[bindex]
#
#             self.Barrier0list[izp] = np.sum(barrier)/len(barrier) #sigma-indep
#             self.Barrier1list[izp] = (barrier[-1] - barrier[0])/(tabsigmasqit[-1] - tabsigmasqit[0]) #linear in sigmaR^2
#
#     def get_bubbles(self, Cosmo_Parameters, Correlations, T21_coefficients):
#         "Returns the Bubble mass function for EoR"
#
#
#         _Rtab = T21_coefficients.Rtabsmoo
#         _rhob0 = cosmology.rho_baryon(Cosmo_Parameters, 0.)
#         _Mtab = _rhob0 * 4.0 * np.pi * _Rtab**3/3.0  #at z=0 because comoving
#         _dMdR = _rhob0 * 4.0 * np.pi * _Rtab**2 #at z=0 because comoving
#         _dlogMdlogR = 3.0
#         _dlog_Mtab = _dlogMdlogR * T21_coefficients.dlogRR
#
#
#         self.BMF_array = np.zeros_like(T21_coefficients.gamma_Niondot_index2D)
#         #bubble mass function, dn/dm in 1/cMpc^3/Msun
#
#         self.Qo_tab = np.zeros_like(self.BMF_array)
#         #Q_overlap, integral of [BMF * Voverlap(r)] at _Rtab
#         _Voverlap = np.array([[Voverlap(Rbb, rr) for Rbb in _Rtab] for rr in _Rtab])
#         #index is [ir, iRb]
#
#
#         self.Q_infer_BMF = np.zeros(T21_coefficients.Nzintegral)
#
#
#         self.Rbub_star = np.zeros(T21_coefficients.Nzintegral) #peak of BMF
#         self._Rbub_star_index = np.zeros(T21_coefficients.Nzintegral, dtype=int) #its index in Rsmoo
#         self.bias_bub_avg = np.zeros(T21_coefficients.Nzintegral) #avg (mass-weighted) bias
#
#
#         for izp, zp in enumerate(T21_coefficients.zintegral):
#
#             if (zp > constants.ZMAX_Bubbles or T21_coefficients.Qion_avg[izp] >= 1.0): #only do below a threshold and before EoR is complete to avoid numerical noise
#                 continue
#
#             sigmaofRtab = T21_coefficients.sigmaofRtab[izp]
#             logsigmaoflogR_f = UnivariateSpline(np.log(_Rtab),np.log(sigmaofRtab) )
#             dlogsigmadlogR_f = logsigmaoflogR_f.derivative()
#             dlogsigmadlogRtab = dlogsigmadlogR_f(np.log(_Rtab) )
#
#
#
#             B0 = self.Barrier0list[izp] #Fit is Barrier = B0 + B1 sigma^2
#             B1 = self.Barrier1list[izp]
#             Btab = B0 + B1 * sigmaofRtab**2
#
#             dlogsigmadlogMtab = dlogsigmadlogRtab / _dlogMdlogR
#
#             self.BMF_array[izp] = np.sqrt(2.0/np.pi) * _rhob0/(_Mtab**2) * np.abs(dlogsigmadlogMtab) * B0/sigmaofRtab * np.exp(-Btab**2/(2.0 * sigmaofRtab**2))
#
#
#             self.Q_infer_BMF[izp] = np.sum(self.BMF_array[izp] * _Mtab/_rhob0 * _Mtab)*_dlog_Mtab
#
#
#             self.BMF_array[izp] *= T21_coefficients.Qstar[izp]/self.Q_infer_BMF[izp] #renormalized now
#
#             self._bias_bubbles_zp = 1.0 + B0**2/(Btab * sigmaofRtab**2) #Eulerian bias of a bubble of some mass/radius at zp
#
#             self.bias_bub_avg[izp] = np.sum(self.BMF_array[izp] * self._bias_bubbles_zp * _Mtab/_rhob0 * _Mtab)*_dlog_Mtab/T21_coefficients.Qstar[izp]
#             #average bias
#
#
#             _dimlessBMF = _Mtab**2 * self.BMF_array[izp]
#             self._Rbub_star_index[izp] = max(range(len(_Mtab)), key=lambda i: _dimlessBMF[i])
#             self.Rbub_star[izp] = _Rtab[self._Rbub_star_index[izp]] #the maximum of the BMF
#
#
#             self.Qo_tab[izp] = np.array([np.sum(self.BMF_array[izp] * Vtab * _Mtab)*_dlog_Mtab for Vtab in _Voverlap])
#         self.Rbub_star = np.fmax(self.Rbub_star, 1e-3) #to avoid Nans in other functions
#
#
# def Voverlap(Rb, r):
#     "Overlapping volume of two bubbles of radius Rb separated by r. From FZH04"
#     return ((4 * np.pi/3.0) * Rb**3 - np.pi * r * (Rb**2 - r**2/12.)) * np.heaviside( 2*Rb - r , 0.5)<|MERGE_RESOLUTION|>--- conflicted
+++ resolved
@@ -447,10 +447,7 @@
         self.Deltasq_T21_lin = np.einsum('ijk...,ijkl...->kl...', self._allbetamatrix, self._allcorrs_lin)
         self.Deltasq_T21_lin = (self.Deltasq_T21_lin.T*T21_coefficients.T21avg**2).T
 
-<<<<<<< HEAD
         self.Deltasq_dT21_lin = (np.einsum('ik...,ikl...->kl...',self._allbetas,self._allcorrs_lin[0]).T*T21_coefficients.T21avg).T
-=======
->>>>>>> 60161dd4
 #        print("Power Spectral Routine Done!")
 
 
